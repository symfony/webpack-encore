--- conflicted
+++ resolved
@@ -2205,7 +2205,6 @@
             });
         });
 
-<<<<<<< HEAD
         describe('Package entrypoint imports', () => {
             it('Import via "sass" package property', (done) => {
                 const config = createWebpackConfig('web/build', 'dev');
@@ -2240,7 +2239,9 @@
                     // is not loading the package's style file.                    
                     done();
                 })
-=======
+            });
+        });
+
         describe('CSS extraction', () => {
             it('With CSS extraction enabled', (done) => {
                 const config = createWebpackConfig('build', 'dev');
@@ -2288,7 +2289,6 @@
 
                     done();
                 });
->>>>>>> afe3797f
             });
         });
     });
