--- conflicted
+++ resolved
@@ -278,7 +278,6 @@
         });
     });
 
-<<<<<<< HEAD
     describe('enableVueLoader', () => {
         it('Call with no config', () => {
             const config = createConfig();
@@ -295,7 +294,6 @@
             expect(config.vueOptions.extractCSS).to.be.true;
         });
 
-=======
     describe('addPlugin', () => {
         it('extends the current registered plugins', () => {
             const config = createConfig();
@@ -307,7 +305,7 @@
 
             expect(config.plugins.length).to.equal(1);
         });
->>>>>>> 5c2157ea
+
     });
 
     describe('addLoader', () => {
