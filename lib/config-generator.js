/*
 * This file is part of the Symfony Webpack Encore package.
 *
 * (c) Fabien Potencier <fabien@symfony.com>
 *
 * For the full copyright and license information, please view the LICENSE
 * file that was distributed with this source code.
 */

'use strict';

const cssExtractLoaderUtil = require('./loaders/css-extract');
const pathUtil = require('./config/path-util');
const loaderFeatures = require('./features');
// loaders utils
const cssLoaderUtil = require('./loaders/css');
const sassLoaderUtil = require('./loaders/sass');
const lessLoaderUtil = require('./loaders/less');
const stylusLoaderUtil = require('./loaders/stylus');
const babelLoaderUtil = require('./loaders/babel');
const tsLoaderUtil = require('./loaders/typescript');
const vueLoaderUtil = require('./loaders/vue');
const handlebarsLoaderUtil = require('./loaders/handlebars');
const eslintLoaderUtil = require('./loaders/eslint');
// plugins utils
const miniCssExtractPluginUtil = require('./plugins/mini-css-extract');
const deleteUnusedEntriesPluginUtil = require('./plugins/delete-unused-entries');
const entryFilesManifestPlugin = require('./plugins/entry-files-manifest');
const manifestPluginUtil = require('./plugins/manifest');
const versioningPluginUtil = require('./plugins/versioning');
const variableProviderPluginUtil = require('./plugins/variable-provider');
const cleanPluginUtil = require('./plugins/clean');
const definePluginUtil = require('./plugins/define');
const terserPluginUtil = require('./plugins/terser');
const optimizeCssAssetsUtil = require('./plugins/optimize-css-assets');
const vuePluginUtil = require('./plugins/vue');
const friendlyErrorPluginUtil = require('./plugins/friendly-errors');
const assetOutputDisplay = require('./plugins/asset-output-display');
const notifierPluginUtil = require('./plugins/notifier');
const sharedEntryConcatPuginUtil = require('./plugins/shared-entry-concat');
const PluginPriorities = require('./plugins/plugin-priorities');
const applyOptionsCallback = require('./utils/apply-options-callback');
const sharedEntryTmpName = require('./utils/sharedEntryTmpName');
const copyEntryTmpName = require('./utils/copyEntryTmpName');
const tmp = require('tmp');
const fs = require('fs');
const path = require('path');
const stringEscaper = require('./utils/string-escaper');
const crypto = require('crypto');
const logger = require('./logger');
const os = require('os');

class ConfigGenerator {
    /**
     * @param {WebpackConfig} webpackConfig
     */
    constructor(webpackConfig) {
        this.webpackConfig = webpackConfig;
    }

    getWebpackConfig() {
        const config = {
            context: this.webpackConfig.getContext(),
            entry: this.buildEntryConfig(),
            mode: this.webpackConfig.isProduction() ? 'production' : 'development',
            output: this.buildOutputConfig(),
            module: {
                rules: this.buildRulesConfig(),
            },
            plugins: this.buildPluginsConfig(),
            optimization: this.buildOptimizationConfig(),
            watchOptions: this.buildWatchOptionsConfig()
        };

        if (this.webpackConfig.useSourceMaps) {
            if (this.webpackConfig.isProduction()) {
                // https://webpack.js.org/configuration/devtool/#for-production
                config.devtool = 'source-map';
            } else {
                // https://webpack.js.org/configuration/devtool/#for-development
                config.devtool = 'inline-source-map';
            }
        }

        if (this.webpackConfig.useDevServer()) {
            config.devServer = this.buildDevServerConfig();
        }

        config.performance = {
            // silence performance hints
            hints: false
        };

        config.stats = this.buildStatsConfig();

        config.resolve = {
            extensions: ['.wasm', '.mjs', '.js', '.json', '.jsx', '.vue', '.ts', '.tsx'],
            alias: Object.assign({}, this.webpackConfig.aliases)
        };

        if (this.webpackConfig.useVueLoader) {
            config.resolve.alias['vue$'] = 'vue/dist/vue.esm.js';
        }

        if (this.webpackConfig.usePreact && this.webpackConfig.preactOptions.preactCompat) {
            config.resolve.alias['react'] = 'preact-compat';
            config.resolve.alias['react-dom'] = 'preact-compat';
        }

        config.externals = [...this.webpackConfig.externals];

        return config;
    }

    buildEntryConfig() {
        const entry = {};

        for (const [entryName, entryChunks] of this.webpackConfig.entries) {
            // entryFile could be an array, we don't care
            entry[entryName] = entryChunks;
        }

        for (const [entryName, entryChunks] of this.webpackConfig.styleEntries) {
            // entryFile could be an array, we don't care
            entry[entryName] = entryChunks;
        }

        if (this.webpackConfig.sharedCommonsEntryName) {
            /*
             * This is a hack: we need to create a new "entry"
             * file that simply requires the same file that
             * the "shared entry" requires.
             *
             * See shared-entry-concat-plugin.js for more details.
             */
            const staticHashKey = crypto
                .createHash('md4')
                .update(this.webpackConfig.outputPath)
                .digest('hex')
                .slice(0, 8);
            const tmpFilename = path.join(os.tmpdir(), '_webpack_encore_tmp_module' + staticHashKey + '.js');
            const pathToRequire = path.resolve(this.webpackConfig.getContext(), this.webpackConfig.sharedCommonsEntryFile);
            fs.writeFileSync(
                tmpFilename,
                `require('${stringEscaper(pathToRequire)}')`
            );

            entry[sharedEntryTmpName] = tmpFilename;
        }

        const copyFilesConfigs = this.webpackConfig.copyFilesConfigs.filter(entry => {
            const copyFrom = path.resolve(
                this.webpackConfig.getContext(),
                entry.from
            );

            if (!fs.existsSync(copyFrom)) {
                logger.warning(`The "from" option of copyFiles() should be set to an existing directory but "${entry.from}" does not seem to exist. Nothing will be copied for this copyFiles() config object.`);
                return false;
            }

            if (!fs.lstatSync(copyFrom).isDirectory()) {
                logger.warning(`The "from" option of copyFiles() should be set to an existing directory but "${entry.from}" seems to be a file. Nothing will be copied for this copyFiles() config object.`);
                return false;
            }

            return true;
        });

        if (copyFilesConfigs.length > 0) {
            const tmpFileObject = tmp.fileSync();
            fs.writeFileSync(
                tmpFileObject.name,
                copyFilesConfigs.reduce((buffer, entry, index) => {
                    const copyFrom = path.resolve(
                        this.webpackConfig.getContext(),
                        entry.from
                    );

                    let copyTo = entry.to;
                    if (copyTo === null) {
                        copyTo = this.webpackConfig.useVersioning ? '[path][name].[hash:8].[ext]' : '[path][name].[ext]';
                    }

                    const copyFilesLoader = require.resolve('./webpack/copy-files-loader');
                    const fileLoader = require.resolve('file-loader');
                    const copyContext = entry.context ? path.resolve(this.webpackConfig.getContext(), entry.context) : copyFrom;
                    const requireContextParam = `!${copyFilesLoader}!${fileLoader}?context=${copyContext}&name=${copyTo}!${copyFrom}`;

                    return buffer + `
                        const context_${index} = require.context(
                            '${stringEscaper(requireContextParam)}',
                            ${!!entry.includeSubdirectories},
                            ${entry.pattern}
                        );
                        context_${index}.keys().forEach(context_${index});
                    `;
                }, '')
            );

            entry[copyEntryTmpName] = tmpFileObject.name;
        }

        return entry;
    }

    buildOutputConfig() {
        // Default filename can be overridden using Encore.configureFilenames({ js: '...' })
        let filename = this.webpackConfig.useVersioning ? '[name].[contenthash:8].js' : '[name].js';
        if (this.webpackConfig.configuredFilenames.js) {
            filename = this.webpackConfig.configuredFilenames.js;
        }

        return {
            path: this.webpackConfig.outputPath,
            filename: filename,
            // will use the CDN path (if one is available) so that split
            // chunks load internally through the CDN.
            publicPath: this.webpackConfig.getRealPublicPath(),
            pathinfo: !this.webpackConfig.isProduction()
        };
    }

    buildRulesConfig() {
        const applyRuleConfigurationCallback = (name, defaultRules) => {
            return applyOptionsCallback(this.webpackConfig.loaderConfigurationCallbacks[name], defaultRules);
        };

        let rules = [
            applyRuleConfigurationCallback('javascript', {
                // match .js and .jsx
                test: /\.jsx?$/,
                exclude: this.webpackConfig.babelOptions.exclude,
                use: babelLoaderUtil.getLoaders(this.webpackConfig)
<<<<<<< HEAD
            },
            {
                resolve: {
                    mainFields: ['style', 'main'],
                    extensions: ['.css'],
                },
=======
            }),
            applyRuleConfigurationCallback('css', {
>>>>>>> afe3797f
                test: /\.css$/,
                oneOf: [
                    {
                        resourceQuery: /module/,
                        use: cssExtractLoaderUtil.prependLoaders(
                            this.webpackConfig,
                            cssLoaderUtil.getLoaders(this.webpackConfig, true)
                        )
                    },
                    {
                        use: cssExtractLoaderUtil.prependLoaders(
                            this.webpackConfig,
                            cssLoaderUtil.getLoaders(this.webpackConfig)
                        )
                    }
                ]
            })
        ];

        if (this.webpackConfig.useImagesLoader) {
            // Default filename can be overridden using Encore.configureFilenames({ images: '...' })
            let filename = 'images/[name].[hash:8].[ext]';
            if (this.webpackConfig.configuredFilenames.images) {
                filename = this.webpackConfig.configuredFilenames.images;
            }

            // The url-loader can be used instead of the default file-loader by
            // calling Encore.configureUrlLoader({ images: {/* ... */}})
            let loaderName = 'file-loader';
            const loaderOptions = {
                name: filename,
                publicPath: this.webpackConfig.getRealPublicPath()
            };

            if (this.webpackConfig.urlLoaderOptions.images) {
                loaderFeatures.ensurePackagesExistAndAreCorrectVersion('urlloader');
                loaderName = 'url-loader';
                Object.assign(loaderOptions, this.webpackConfig.urlLoaderOptions.images);
            }

            rules.push(applyRuleConfigurationCallback('images', {
                test: /\.(png|jpg|jpeg|gif|ico|svg|webp)$/,
                loader: loaderName,
                options: loaderOptions
            }));
        }

        if (this.webpackConfig.useFontsLoader) {
            // Default filename can be overridden using Encore.configureFilenames({ fonts: '...' })
            let filename = 'fonts/[name].[hash:8].[ext]';
            if (this.webpackConfig.configuredFilenames.fonts) {
                filename = this.webpackConfig.configuredFilenames.fonts;
            }

            // The url-loader can be used instead of the default file-loader by
            // calling Encore.configureUrlLoader({ fonts: {/* ... */}})
            let loaderName = 'file-loader';
            const loaderOptions = {
                name: filename,
                publicPath: this.webpackConfig.getRealPublicPath()
            };

            if (this.webpackConfig.urlLoaderOptions.fonts) {
                loaderFeatures.ensurePackagesExistAndAreCorrectVersion('urlloader');
                loaderName = 'url-loader';
                Object.assign(loaderOptions, this.webpackConfig.urlLoaderOptions.fonts);
            }

            rules.push(applyRuleConfigurationCallback('fonts', {
                test: /\.(woff|woff2|ttf|eot|otf)$/,
                loader: loaderName,
                options: loaderOptions
            }));
        }

        if (this.webpackConfig.useSassLoader) {
<<<<<<< HEAD
            rules.push({
                resolve: {
                    mainFields: ['sass', 'style', 'main'],
                    extensions: ['.scss', '.sass', '.css']
                },
=======
            rules.push(applyRuleConfigurationCallback('sass', {
>>>>>>> afe3797f
                test: /\.s[ac]ss$/,
                oneOf: [
                    {
                        resourceQuery: /module/,
                        use: cssExtractLoaderUtil.prependLoaders(this.webpackConfig, sassLoaderUtil.getLoaders(this.webpackConfig, true))
                    },
                    {
                        use: cssExtractLoaderUtil.prependLoaders(this.webpackConfig, sassLoaderUtil.getLoaders(this.webpackConfig))
                    }
                ]
            }));
        }

        if (this.webpackConfig.useLessLoader) {
            rules.push(applyRuleConfigurationCallback('less', {
                test: /\.less/,
                oneOf: [
                    {
                        resourceQuery: /module/,
                        use: cssExtractLoaderUtil.prependLoaders(this.webpackConfig, lessLoaderUtil.getLoaders(this.webpackConfig, true))
                    },
                    {
                        use: cssExtractLoaderUtil.prependLoaders(this.webpackConfig, lessLoaderUtil.getLoaders(this.webpackConfig))
                    }
                ]
            }));
        }

        if (this.webpackConfig.useStylusLoader) {
            rules.push(applyRuleConfigurationCallback('stylus', {
                test: /\.styl/,
                oneOf: [
                    {
                        resourceQuery: /module/,
                        use: cssExtractLoaderUtil.prependLoaders(this.webpackConfig, stylusLoaderUtil.getLoaders(this.webpackConfig, true))
                    },
                    {
                        use: cssExtractLoaderUtil.prependLoaders(this.webpackConfig, stylusLoaderUtil.getLoaders(this.webpackConfig))
                    }
                ]
            }));
        }

        if (this.webpackConfig.useVueLoader) {
            rules.push(applyRuleConfigurationCallback('vue', {
                test: /\.vue$/,
                use: vueLoaderUtil.getLoaders(this.webpackConfig)
            }));
        }

        if (this.webpackConfig.useEslintLoader) {
            rules.push(applyRuleConfigurationCallback('eslint', {
                test: /\.jsx?$/,
                loader: 'eslint-loader',
                exclude: /node_modules/,
                enforce: 'pre',
                options: eslintLoaderUtil.getOptions(this.webpackConfig)
            }));
        }

        if (this.webpackConfig.useTypeScriptLoader) {
            rules.push(applyRuleConfigurationCallback('typescript', {
                test: /\.tsx?$/,
                exclude: /node_modules/,
                use: tsLoaderUtil.getLoaders(this.webpackConfig)
            }));
        }

        if (this.webpackConfig.useHandlebarsLoader) {
            rules.push(applyRuleConfigurationCallback('handlebars', {
                test: /\.(handlebars|hbs)$/,
                use: handlebarsLoaderUtil.getLoaders(this.webpackConfig)
            }));
        }

        this.webpackConfig.loaders.forEach((loader) => {
            rules.push(loader);
        });

        return rules;
    }

    buildPluginsConfig() {
        const plugins = [];

        if (this.webpackConfig.extractCss) {
            miniCssExtractPluginUtil(plugins, this.webpackConfig);
        }

        // register the pure-style entries that should be deleted
        deleteUnusedEntriesPluginUtil(plugins, this.webpackConfig);

        entryFilesManifestPlugin(plugins, this.webpackConfig);

        // Dump the manifest.json file
        manifestPluginUtil(plugins, this.webpackConfig);

        versioningPluginUtil(plugins, this.webpackConfig);

        variableProviderPluginUtil(plugins, this.webpackConfig);

        cleanPluginUtil(plugins, this.webpackConfig);

        definePluginUtil(plugins, this.webpackConfig);

        notifierPluginUtil(plugins, this.webpackConfig);

        vuePluginUtil(plugins, this.webpackConfig);

        if (!this.webpackConfig.runtimeConfig.outputJson) {
            const friendlyErrorPlugin = friendlyErrorPluginUtil(this.webpackConfig);
            plugins.push({
                plugin: friendlyErrorPlugin,
                priority: PluginPriorities.FriendlyErrorsWebpackPlugin
            });

            assetOutputDisplay(plugins, this.webpackConfig, friendlyErrorPlugin);
        }

        sharedEntryConcatPuginUtil(plugins, this.webpackConfig);

        this.webpackConfig.plugins.forEach(function(plugin) {
            plugins.push(plugin);
        });

        // Return sorted plugins
        return plugins
            .map((plugin, position) => Object.assign({}, plugin, { position: position }))
            .sort((a, b) => {
                // Keep the original order if two plugins have the same priority
                if (a.priority === b.priority) {
                    return a.position - b.position;
                }

                // A plugin with a priority of -10 will be placed after one
                // that has a priority of 0.
                return b.priority - a.priority;
            })
            .map((plugin) => plugin.plugin);
    }

    buildOptimizationConfig() {
        const optimization = {

        };

        if (this.webpackConfig.isProduction()) {
            optimization.minimizer = [
                terserPluginUtil(this.webpackConfig),
                optimizeCssAssetsUtil(this.webpackConfig)
            ];
        } else {
            // see versioning.js: this gives us friendly module names,
            // which can be useful for debugging, especially with HMR
            optimization.namedModules = true;
        }
        // https://github.com/webpack/webpack/issues/8354
        // likely can be removed in Webpack 5
        // https://github.com/webpack/webpack/pull/8374
        optimization.chunkIds = 'named';

        let splitChunks = {
            chunks: this.webpackConfig.shouldSplitEntryChunks ? 'all' : 'async'
        };

        // This causes the split filenames (& internal names) to be,
        // for example, 0.js. This is needed so that the filename
        // doesn't change suddenly when another entry needs that same
        // shared code (e.g. vendor~entry1~entry2.js).
        // https://github.com/webpack/webpack/issues/8426#issuecomment-442375207
        if (this.webpackConfig.shouldSplitEntryChunks && this.webpackConfig.isProduction()) {
            splitChunks.name = false;
        }

        if (this.webpackConfig.sharedCommonsEntryName) {
            const cacheGroups = {};
            cacheGroups[this.webpackConfig.sharedCommonsEntryName] = {
                chunks: 'initial',
                name: this.webpackConfig.sharedCommonsEntryName,
                // important: setting this to the entry name means that
                // all modules included by that entry go into this cache group
                test: this.webpackConfig.sharedCommonsEntryName,
                // seems to default the rest of the options (like minSize)
                // to settings so that modules matched by "test" are
                // *definitely* included.
                enforce: true,
            };

            splitChunks.cacheGroups = cacheGroups;
        }

        switch (this.webpackConfig.shouldUseSingleRuntimeChunk) {
            case true:
                // causes a runtime.js to be emitted with the Webpack runtime
                // this is important as a default because it causes different entry
                // files to "share" modules, instead of each module getting their own
                // fresh version of each module.
                optimization.runtimeChunk = 'single';
                break;
            case false:
                // add no runtimeChunk configuration
                break;
            case null:
                /*
                 * Not setting this option explicitly is deprecated.
                 */
                logger.deprecation('Either the Encore.enableSingleRuntimeChunk() or Encore.disableSingleRuntimeChunk() method should be called.');
                if (this.webpackConfig.sharedCommonsEntryName) {
                    logger.deprecation('Because you\'re using createSharedEntry(), the recommended setting is Encore.enableSingleRuntimeChunk().');
                    logger.deprecation('After calling Encore.enableSingleRuntimeChunk(), the "manifest.js" file will be called "runtime.js": your script tag will need to be updated.');
                    // output it, but keep the old filename
                    optimization.runtimeChunk = {
                        name: 'manifest'
                    };
                } else {
                    logger.deprecation('The recommended setting is Encore.enableSingleRuntimeChunk().');
                    logger.deprecation('After calling Encore.enableSingleRuntimeChunk(), a new "runtime.js" will be output and should be included on your page before any other script tags for Encore files.');
                    // do not output the runtime
                }

                break;
        }

        optimization.splitChunks = applyOptionsCallback(
            this.webpackConfig.splitChunksConfigurationCallback,
            splitChunks
        );

        return optimization;
    }

    buildStatsConfig() {
        // try to silence as much as possible: the output is rarely helpful
        // this still doesn't remove all output
        let stats = {};

        if (!this.webpackConfig.runtimeConfig.outputJson && !this.webpackConfig.runtimeConfig.profile) {
            stats = {
                hash: false,
                version: false,
                timings: false,
                assets: false,
                chunks: false,
                maxModules: 0,
                modules: false,
                reasons: false,
                children: false,
                source: false,
                errors: false,
                errorDetails: false,
                warnings: false,
                publicPath: false,
                builtAt: false,
            };
        }

        return stats;
    }

    buildWatchOptionsConfig() {
        const watchOptions = {
            ignored: /node_modules/
        };

        return applyOptionsCallback(
            this.webpackConfig.watchOptionsConfigurationCallback,
            watchOptions
        );
    }

    buildDevServerConfig() {
        const contentBase = pathUtil.getContentBase(this.webpackConfig);

        return {
            contentBase: contentBase,
            // this doesn't appear to be necessary, but here in case
            publicPath: this.webpackConfig.getRealPublicPath(),
            // avoid CORS concerns trying to load things like fonts from the dev server
            headers: { 'Access-Control-Allow-Origin': '*' },
            hot: this.webpackConfig.useHotModuleReplacementPlugin(),
            // required by FriendlyErrorsWebpackPlugin
            quiet: true,
            compress: true,
            historyApiFallback: true,
            watchOptions: this.buildWatchOptionsConfig(),
            https: this.webpackConfig.useDevServerInHttps()
        };
    }
}

/**
 * @param {WebpackConfig} webpackConfig A configured WebpackConfig object
 *
 * @return {*} The final webpack config object
 */
module.exports = function(webpackConfig) {
    const generator = new ConfigGenerator(webpackConfig);

    return generator.getWebpackConfig();
};<|MERGE_RESOLUTION|>--- conflicted
+++ resolved
@@ -232,17 +232,12 @@
                 test: /\.jsx?$/,
                 exclude: this.webpackConfig.babelOptions.exclude,
                 use: babelLoaderUtil.getLoaders(this.webpackConfig)
-<<<<<<< HEAD
-            },
-            {
+            }),
+            applyRuleConfigurationCallback('css', {
                 resolve: {
                     mainFields: ['style', 'main'],
                     extensions: ['.css'],
                 },
-=======
-            }),
-            applyRuleConfigurationCallback('css', {
->>>>>>> afe3797f
                 test: /\.css$/,
                 oneOf: [
                     {
@@ -319,15 +314,11 @@
         }
 
         if (this.webpackConfig.useSassLoader) {
-<<<<<<< HEAD
-            rules.push({
+            rules.push(applyRuleConfigurationCallback('sass', {
                 resolve: {
                     mainFields: ['sass', 'style', 'main'],
                     extensions: ['.scss', '.sass', '.css']
                 },
-=======
-            rules.push(applyRuleConfigurationCallback('sass', {
->>>>>>> afe3797f
                 test: /\.s[ac]ss$/,
                 oneOf: [
                     {
