--- conflicted
+++ resolved
@@ -343,7 +343,6 @@
     },
 
     /**
-<<<<<<< HEAD
      * Call this if you plan on loading TypeScript files.
      *
      * Encore.enableTypeScriptLoader(function(tsConfig) {
@@ -358,7 +357,9 @@
      */
     enableTypeScriptLoader(callback) {
         webpackConfig.enableTypeScriptLoader(callback);
-=======
+    }
+
+    /**
      * If enabled, the Vue.js loader is enabled.
      *
      * https://github.com/vuejs/vue-loader
@@ -376,7 +377,6 @@
      */
     enableVueLoader(vueLoaderOptionsCallback = () => {}) {
         webpackConfig.enableVueLoader(vueLoaderOptionsCallback);
->>>>>>> 72738188
 
         return this;
     },
