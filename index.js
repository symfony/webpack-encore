/*
 * This file is part of the Symfony package.
 *
 * (c) Fabien Potencier <fabien@symfony.com>
 *
 * For the full copyright and license information, please view the LICENSE
 * file that was distributed with this source code.
 */

'use strict';

const WebpackConfig = require('./lib/WebpackConfig');
const configGenerator = require('./lib/config-generator');
const validator = require('./lib/config/validator');
const PrettyError = require('pretty-error');
const runtimeConfig = require('./lib/context').runtimeConfig;

// at this time, the encore executable should have set the runtimeConfig
if (!runtimeConfig) {
    throw new Error('Are you trying to require index.js directly?');
}

const webpackConfig = new WebpackConfig(runtimeConfig);

module.exports = {
    /**
     * The directory where your files should be output.
     *
     * If relative (e.g. /web/build), it will be set relative
     * to the directory where your package.json lives.
     *
     * @param {string} outputPath
     * @return {exports}
     */
    setOutputPath(outputPath) {
        webpackConfig.setOutputPath(outputPath);

        return this;
    },

    /**
     * The public version of outputPath: the public path to outputPath.
     *
     * For example, if "web" is your document root, then:
     *      .setOutputPath('/web/build')
     *      .setPublicPath('/build')
     *
     * This can also be set to an absolute URL if you're using
     * a CDN: publicPath is used as the prefix to all asset paths
     * in the manifest.json file and internally in webpack:
     *      .setOutputPath('/web/build')
     *      .setPublicPath('https://coolcdn.com')
     *      // needed when public path is absolute
     *      .setManifestKeyPrefix('/build')
     *
     * @param {string} publicPath
     * @return {exports}
     */
    setPublicPath(publicPath) {
        webpackConfig.setPublicPath(publicPath);

        return this;
    },

    /**
     * Used as a prefix to the *keys* in manifest.json. Not usually needed.
     *
     * You don't normally need to set this. When you *do* need to set
     * it, an error will notify you.
     *
     * Typically, publicPath is used in the keys inside manifest.json.
     * But if publicPath is absolute, then we require you to set this.
     * For example:
     *
     *      .setOutputPath('/web/build')
     *      .setPublicPath('https://coolcdn.com/FOO')
     *      .setManifestKeyPrefix('/build')
     *
     * The manifest.json file would look something like this:
     *
     *      {
     *          "/build/main.js": "https://coolcdn.com/FOO/main.a54f3ccd2.js"
     *      }
     *
     * @param {string} manifestKeyPrefix
     * @return {exports}
     */
    setManifestKeyPrefix(manifestKeyPrefix) {
        webpackConfig.setManifestKeyPrefix(manifestKeyPrefix);

        return this;
    },

    /**
     * Adds a JavaScript file that should be webpacked:
     *
     *      // final output file will be main.js in the output directory
     *      Encore.addEntry('main', './path/to/some_file.js');
     *
     * If the JavaScript file imports/requires CSS/SASS/LESS files,
     * then a CSS file (e.g. main.css) will also be output.
     *
     * @param {string} name       The name (without extension) that will be used
     *                            as the output filename (e.g. app will become app.js)
     *                            in the output directory.
     * @param {string|Array} src  The path to the source file (or files)
     * @returns {exports}
     */
    addEntry(name, src) {
        webpackConfig.addEntry(name, src);

        return this;
    },

    /**
     * Adds a CSS/SASS/LESS file that should be webpacked:
     *
     *      // final output file will be main.css in the output directory
     *      Encore.addEntry('main', './path/to/some_file.css');
     *
     * This is actually not something Webpack does natively, and you
     * should avoid using this function when possible. A better option
     * is to use addEntry() and then require/import your CSS files from
     * within your JavaScript files.
     *
     * @param {string} name       The name (without extension) that will be used
     *                            as the output filename (e.g. app will become app.css)
     *                            in the output directory.
     * @param {string|Array} src  The path to the source file (or files)
     * @returns {exports}
     */
    addStyleEntry(name, src) {
        webpackConfig.addStyleEntry(name, src);

        return this;
    },

    /**
<<<<<<< HEAD
     * Add a plugin to the sets of plugins already registered by Encore
     *
     * For example, if you want to add the "webpack.IgnorePlugin()", then:
     *      .addPlugin(new webpack.IgnorePlugin(requestRegExp, contextRegExp))
     *
     * @param {string} plugin
     * @return {exports}
     */
    addPlugin(plugin) {
        webpackConfig.addPlugin(plugin);
=======
     * Adds a custom loader config
     *
     * @param {object} loader The loader config object
     *
     * @returns {exports}
     */
    addLoader(loader) {
        webpackConfig.addLoader(loader);

        return this;
    },

    /**
     * Alias to addLoader
     *
     * @param {object} rule
     *
     * @returns {exports}
     */
    addRule(rule) {
        this.addLoader(rule);
>>>>>>> db980b40

        return this;
    },

    /**
     * When enabled, files are rendered with a hash based
     * on their contents (e.g. main.a2b61cc.js)
     *
     * A manifest.json file will be rendered to the output
     * directory with a map from the original file path to
     * the versioned path (e.g. `builds/main.js` => `builds/main.a2b61cc.js`)
     *
     * @param {boolean} enabled
     * @returns {exports}
     */
    enableVersioning(enabled = true) {
        webpackConfig.enableVersioning(enabled);

        return this;
    },

    /**
     * When enabled, all final CSS and JS files will be rendered
     * with sourcemaps to help debugging.
     *
     * The *type* of source map will differ between a development
     * or production build.
     *
     * @param {boolean} enabled
     * @returns {exports}
     */
    enableSourceMaps(enabled = true) {
        webpackConfig.enableSourceMaps(enabled);

        return this;
    },

    /**
     * Add a "commons" file that holds JS shared by multiple chunks.
     *
     * @param {string} name The chunk name (e.g. vendor to create a vendor.js)
     * @param {Array}  files Array of files to put in the vendor entry
     * @return {exports}
     */
    createSharedEntry(name, files) {
        webpackConfig.createSharedEntry(name, files);

        return this;
    },

    /**
     * Automatically make some variables available everywhere!
     *
     * Usage:
     *
     *  WebpackConfig.autoProvideVariables({
     *      $: 'jquery',
     *      jQuery: 'jquery'
     *  });
     *
     *  Then, whenever $ or jQuery are found in any
     *  modules, webpack will automatically require
     *  the "jquery" module so that the variable is available.
     *
     *  This is useful for older packages, that might
     *  expect jQuery (or something else) to be a global variable.
     *
     * @param {Array} variables
     * @return {exports}
     */
    autoProvideVariables(variables) {
        webpackConfig.autoProvideVariables(variables);

        return this;
    },

    /**
     * Makes jQuery available everywhere. Equivalent to
     *
     *  WebpackConfig.autoProvideVariables({
     *      $: 'jquery',
     *      jQuery: 'jquery'
     *  });
     *
     * @return {exports}
     */
    autoProvidejQuery() {
        webpackConfig.autoProvidejQuery();

        return this;
    },

    /**
     * Enables the postcss-loader
     *
     * Once enabled, you must have a postcss.config.js config file.
     *
     * https://github.com/postcss/postcss-loader
     *
     * @return {exports}
     */
    enablePostCssLoader() {
        webpackConfig.enablePostCssLoader();

        return this;
    },

    /**
     * Call this if you plan on loading SASS files.
     *
     * Supported options:
     *      * {bool} resolve_url_loader (default=true)
     *              Whether or not to use the resolve-url-loader.
     *              Setting to false can increase performance in some
     *              cases, especially when using bootstrap_sass. But,
     *              when disabled, all url()'s are resolved relative
     *              to the original entry file... not whatever file
     *              the url() appears in.
     *
     * @param {object} options
     * @return {exports}
     */
    enableSassLoader(options = {}) {
        webpackConfig.enableSassLoader(options);

        return this;
    },

    /**
     * Call this if you plan on loading less files.
     *
     * @return {exports}
     */
    enableLessLoader() {
        webpackConfig.enableLessLoader();

        return this;
    },

    /**
     * Configure babel, without needing a .babelrc file.
     *
     * https://babeljs.io/docs/usage/babelrc/
     *
     * Encore.configureBabel(function(babelConfig) {
     *      // change the babelConfig
     * });
     *
     * @param {function} callback
     * @return {exports}
     */
    configureBabel(callback) {
        webpackConfig.configureBabel(callback);

        return this;
    },

    /**
     * If enabled, the react preset is added to Babel:
     * https://babeljs.io/docs/plugins/preset-react/
     *
     * @returns {exports}
     */
    enableReactPreset() {
        webpackConfig.enableReactPreset();

        return this;
    },

    /**
     * If enabled, the output directory is emptied between
     * each build (to remove old files).
     *
     * @returns {exports}
     */
    cleanupOutputBeforeBuild() {
        webpackConfig.cleanupOutputBeforeBuild();

        return this;
    },

    /**
     * Is this currently a "production" build?
     *
     * @returns {*}
     */
    isProduction() {
        return webpackConfig.isProduction();
    },

    /**
     * Use this at the bottom of your webpack.config.js file:
     *
     * module.exports = Encore.getWebpackConfig();
     *
     * @returns {*}
     */
    getWebpackConfig() {
        try {
            validator(webpackConfig);

            return configGenerator(webpackConfig);
        } catch (error) {
            // prettifies errors thrown by our library
            const pe = new PrettyError();

            console.log(pe.render(error));
            process.exit(1); // eslint-disable-line
        }
    }
};<|MERGE_RESOLUTION|>--- conflicted
+++ resolved
@@ -136,7 +136,6 @@
     },
 
     /**
-<<<<<<< HEAD
      * Add a plugin to the sets of plugins already registered by Encore
      *
      * For example, if you want to add the "webpack.IgnorePlugin()", then:
@@ -147,7 +146,11 @@
      */
     addPlugin(plugin) {
         webpackConfig.addPlugin(plugin);
-=======
+
+        return this;
+    },
+
+    /**
      * Adds a custom loader config
      *
      * @param {object} loader The loader config object
@@ -169,7 +172,6 @@
      */
     addRule(rule) {
         this.addLoader(rule);
->>>>>>> db980b40
 
         return this;
     },
